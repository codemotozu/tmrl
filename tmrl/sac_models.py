# standard library imports
import operator
from dataclasses import InitVar, dataclass
from functools import reduce  # Required in Python 3

# third-party imports
import gym
import numpy as np
import torch
import torch.nn as nn
import torch.nn.functional as F
from torch.distributions.normal import Normal
from torch.nn import Linear, Module, ModuleList, ReLU, Sequential

# local imports
from tmrl.nn import SacLinear, TanhNormalLayer
from tmrl.util import collate, partition

# Adapted from the SAC implementation of OpenAI Spinup

# import scipy.signal


def prod(iterable):
    return reduce(operator.mul, iterable, 1)


class ActorModule(Module):
    device = 'cpu'
    actor: callable

    # noinspection PyMethodOverriding
    def to(self, device):
        """keeps track which device this module has been moved to"""
        self.device = device
        return super().to(device=device)

    def reset(self):
        """Initialize the hidden state. This will be collated before being fed to the actual model and thus should be a structure of numpy arrays rather than torch tensors."""
        return np.array(())  # just so we don't get any errors when collating and partitioning

    def act(self, state, obs, r, done, info, train=False):
        """allows this module to be used with gym.Env
        converts inputs to torch tensors and converts outputs to numpy arrays"""
        obs = collate([obs], device=self.device)
        with torch.no_grad():
            action_distribution = self.actor(obs)
            action = action_distribution.sample() if train else action_distribution.sample_deterministic()
        action, = partition(action)
        return action, state, []


class MlpActionValue(Sequential):
    def __init__(self, obs_space, act_space, hidden_units):
        dim_obs = sum(prod(s for s in space.shape) for space in obs_space)
        dim_act = act_space.shape[0]
        super().__init__(SacLinear(dim_obs + dim_act, hidden_units), ReLU(), SacLinear(hidden_units, hidden_units), ReLU(), Linear(hidden_units, 2))

    # noinspection PyMethodOverriding
    def forward(self, obs, action):
        # print(f"DEBUG: obs:{obs}")
        x = torch.cat((*obs, action), -1)
        return super().forward(x)


class MlpPolicy(Sequential):
    def __init__(self, obs_space, act_space, hidden_units=256, act_buf_len=0):
        dim_obs = sum(prod(s for s in space.shape) for space in obs_space)
        dim_act = act_space.shape[0]
        super().__init__(SacLinear(dim_obs, hidden_units), ReLU(), SacLinear(hidden_units, hidden_units), ReLU(), TanhNormalLayer(hidden_units, dim_act))

    # noinspection PyMethodOverriding
    def forward(self, obs):
        # print(f"DEBUG: obs:{obs}")
        return super().forward(torch.cat(obs, -1))  # XXX


class Mlp(ActorModule):
    def __init__(self, observation_space, action_space, hidden_units: int = 256, num_critics: int = 2, act_buf_len=0):
        super().__init__()
        assert isinstance(observation_space, gym.spaces.Tuple), f"{observation_space}"
        self.critics = ModuleList(MlpActionValue(observation_space, action_space, hidden_units) for _ in range(num_critics))
        self.actor = MlpPolicy(observation_space, action_space, hidden_units)
        self.critic_output_layers = [c[-1] for c in self.critics]


# Spinnup MLP:


def combined_shape(length, shape=None):
    if shape is None:
        return (length, )
    return (length, shape) if np.isscalar(shape) else (length, *shape)


def mlp(sizes, activation, output_activation=nn.Identity):
    layers = []
    for j in range(len(sizes) - 1):
        act = activation if j < len(sizes) - 2 else output_activation
        layers += [nn.Linear(sizes[j], sizes[j + 1]), act()]
    return nn.Sequential(*layers)


def count_vars(module):
    return sum([np.prod(p.shape) for p in module.parameters()])


LOG_STD_MAX = 2
LOG_STD_MIN = -20


class SquashedGaussianMLPActor(nn.Module):
    def __init__(self, obs_space, act_space, hidden_sizes=(256, 256), activation=nn.ReLU, act_buf_len=0):
        super().__init__()
        dim_obs = sum(prod(s for s in space.shape) for space in obs_space)
        dim_act = act_space.shape[0]
        act_limit = act_space.high[0]
        self.net = mlp([dim_obs] + list(hidden_sizes), activation, activation)
        self.mu_layer = nn.Linear(hidden_sizes[-1], dim_act)
        self.log_std_layer = nn.Linear(hidden_sizes[-1], dim_act)
        self.act_limit = act_limit

    def forward(self, obs, deterministic=False, with_logprob=True):
        net_out = self.net(torch.cat(obs, -1))
        mu = self.mu_layer(net_out)
        log_std = self.log_std_layer(net_out)
        log_std = torch.clamp(log_std, LOG_STD_MIN, LOG_STD_MAX)
        std = torch.exp(log_std)

        # Pre-squash distribution and sample
        pi_distribution = Normal(mu, std)
        if deterministic:
            # Only used for evaluating policy at test time.
            pi_action = mu
        else:
            pi_action = pi_distribution.rsample()

        if with_logprob:
            # Compute logprob from Gaussian, and then apply correction for Tanh squashing.
            # NOTE: The correction formula is a little bit magic. To get an understanding
            # of where it comes from, check out the original SAC paper (arXiv 1801.01290)
            # and look in appendix C. This is a more numerically-stable equivalent to Eq 21.
            # Try deriving it yourself as a (very difficult) exercise. :)
            logp_pi = pi_distribution.log_prob(pi_action).sum(axis=-1)
            logp_pi -= (2 * (np.log(2) - pi_action - F.softplus(-2 * pi_action))).sum(axis=1)
        else:
            logp_pi = None

        pi_action = torch.tanh(pi_action)
        pi_action = self.act_limit * pi_action

        pi_action = pi_action.squeeze()

        return pi_action, logp_pi

    def act(self, obs, deterministic=False):
        with torch.no_grad():
            a, _ = self.forward(obs, deterministic, False)
            return a.numpy()


class MLPQFunction(nn.Module):
    def __init__(self, obs_space, act_space, hidden_sizes=(256, 256), activation=nn.ReLU):
        super().__init__()
        obs_dim = sum(prod(s for s in space.shape) for space in obs_space)
        act_dim = act_space.shape[0]
        self.q = mlp([obs_dim + act_dim] + list(hidden_sizes) + [1], activation)

    def forward(self, obs, act):
        x = torch.cat((*obs, act), -1)
        q = self.q(x)
        return torch.squeeze(q, -1)  # Critical to ensure q has right shape.


class MLPActorCritic(nn.Module):
    def __init__(self, observation_space, action_space, hidden_sizes=(256, 256), activation=nn.ReLU, act_buf_len=0):
        super().__init__()

        # obs_dim = observation_space.shape[0]
        # act_dim = action_space.shape[0]
        act_limit = action_space.high[0]

        # build policy and value functions
        self.actor = SquashedGaussianMLPActor(observation_space, action_space, hidden_sizes, activation, act_limit)
        self.q1 = MLPQFunction(observation_space, action_space, hidden_sizes, activation)
        self.q2 = MLPQFunction(observation_space, action_space, hidden_sizes, activation)

    def act(self, obs, deterministic=False):
        with torch.no_grad():
            a, _ = self.actor(obs, deterministic, False)
            return a.numpy()


# RNN: ==========================================================


def rnn(input_size, rnn_size, rnn_len):
    """
    sizes is ignored for now, expect first values and length
    """
    num_rnn_layers = rnn_len
    assert num_rnn_layers >= 1
    hidden_size = rnn_size

<<<<<<< HEAD
    gru = nn.GRU(input_size=input_size,
                 hidden_size=hidden_size,
                 num_layers=num_rnn_layers,
                 bias=True,
                 batch_first=True,
                 dropout=0,
                 bidirectional=False)
=======
    gru = nn.GRU(input_size=input_size, hidden_size=hidden_size, num_layers=num_rnn_layers, bias=True, batch_first=False, dropout=0, bidirectional=False)
>>>>>>> 84592ec2
    return gru


class SquashedGaussianRNNActor(nn.Module):
    def __init__(self, obs_space, act_space, rnn_size=100, rnn_len=2, mlp_sizes=(100, 100), activation=nn.ReLU, act_buf_len=0):
        super().__init__()
        dim_obs = sum(prod(s for s in space.shape) for space in obs_space)
        dim_act = act_space.shape[0]
        act_limit = act_space.high[0]
        self.rnn = rnn(dim_obs, rnn_size, rnn_len)
        self.mlp = mlp([rnn_size] + list(mlp_sizes), activation, activation)
        self.mu_layer = nn.Linear(mlp_sizes[-1], dim_act)
        self.log_std_layer = nn.Linear(mlp_sizes[-1], dim_act)
        self.act_limit = act_limit
        self.h = None
        self.rnn_size = rnn_size
        self.rnn_len = rnn_len

    def forward(self, obs_seq, deterministic=False, with_logprob=True, save_hidden=False):
        """
        obs: observation
        h: hidden state
        Returns:
            pi_action, log_pi, h
        """
        self.rnn.flatten_parameters()

        # sequence_len = obs_seq[0].shape[0]
        batch_size = obs_seq[0].shape[0]

        if not save_hidden or self.h is None:
            device = obs_seq[0].device
            h = torch.zeros((self.rnn_len, batch_size, self.rnn_size), device=device)
        else:
            h = self.h

        obs_seq_cat = torch.cat(obs_seq, -1)
        net_out, h = self.rnn(obs_seq_cat, h)
        net_out = net_out[:, -1]
        net_out = self.mlp(net_out)
        mu = self.mu_layer(net_out)
        log_std = self.log_std_layer(net_out)
        log_std = torch.clamp(log_std, LOG_STD_MIN, LOG_STD_MAX)
        std = torch.exp(log_std)

        # Pre-squash distribution and sample
        pi_distribution = Normal(mu, std)
        if deterministic:
            # Only used for evaluating policy at test time.
            pi_action = mu
        else:
            pi_action = pi_distribution.rsample()

        if with_logprob:
            # Compute logprob from Gaussian, and then apply correction for Tanh squashing.
            # NOTE: The correction formula is a little bit magic. To get an understanding
            # of where it comes from, check out the original SAC paper (arXiv 1801.01290)
            # and look in appendix C. This is a more numerically-stable equivalent to Eq 21.
            # Try deriving it yourself as a (very difficult) exercise. :)
            logp_pi = pi_distribution.log_prob(pi_action).sum(axis=-1)
            logp_pi -= (2 * (np.log(2) - pi_action - F.softplus(-2 * pi_action))).sum(axis=1)
        else:
            logp_pi = None

        pi_action = torch.tanh(pi_action)
        pi_action = self.act_limit * pi_action

        pi_action = pi_action.squeeze()

        if save_hidden:
            self.h = h

        return pi_action, logp_pi

    def act(self, obs, deterministic=False):
        obs_seq = tuple(o.view(1, *o.shape) for o in obs)  # artificially add sequence dimension
        with torch.no_grad():
            a, _ = self.forward(obs_seq=obs_seq, deterministic=deterministic, with_logprob=False, save_hidden=True)
            return a.numpy()


class RNNQFunction(nn.Module):
    """
    The action is merged in the latent space after the RNN
    """
    def __init__(self, obs_space, act_space, rnn_size=100, rnn_len=2, mlp_sizes=(100, 100), activation=nn.ReLU):
        super().__init__()
        dim_obs = sum(prod(s for s in space.shape) for space in obs_space)
        dim_act = act_space.shape[0]
        self.rnn = rnn(dim_obs, rnn_size, rnn_len)
        self.mlp = mlp([rnn_size + dim_act] + list(mlp_sizes) + [1], activation)
        self.h = None
        self.rnn_size = rnn_size
        self.rnn_len = rnn_len

    def forward(self, obs_seq, act, save_hidden=False):
        """
        obs: observation
        h: hidden state
        Returns:
            pi_action, log_pi, h
        """
        self.rnn.flatten_parameters()

        # sequence_len = obs_seq[0].shape[0]
        batch_size = obs_seq[0].shape[0]

        if not save_hidden or self.h is None:
            device = obs_seq[0].device
            h = torch.zeros((self.rnn_len, batch_size, self.rnn_size), device=device)
        else:
            h = self.h

        # print(f"DEBUG:len(obs_seq):{len(obs_seq)}")
        # print(f"DEBUG:obs_seq[0].shape:{obs_seq[0].shape}")
        # print(f"DEBUG:obs_seq[1].shape:{obs_seq[1].shape}")
        # print(f"DEBUG:obs_seq[2].shape:{obs_seq[2].shape}")
        # print(f"DEBUG:obs_seq[3].shape:{obs_seq[3].shape}")

        obs_seq_cat = torch.cat(obs_seq, -1)

        # print(f"DEBUG:obs_seq_cat.shape:{obs_seq_cat.shape}")

        net_out, h = self.rnn(obs_seq_cat, h)
        # print(f"DEBUG:1 net_out.shape:{net_out.shape}")
        net_out = net_out[:, -1]
        # print(f"DEBUG:2 net_out.shape:{net_out.shape}")
        net_out = torch.cat((net_out, act), -1)
        # print(f"DEBUG:3 net_out.shape:{net_out.shape}")
        q = self.mlp(net_out)

        if save_hidden:
            self.h = h

        return torch.squeeze(q, -1)  # Critical to ensure q has right shape.


class RNNActorCritic(nn.Module):
    def __init__(self, observation_space, action_space, rnn_size=100, rnn_len=2, mlp_sizes=(100, 100), activation=nn.ReLU, act_buf_len=0):
        super().__init__()

        act_limit = action_space.high[0]

        # build policy and value functions
        self.actor = SquashedGaussianRNNActor(observation_space, action_space, rnn_size, rnn_len, mlp_sizes, activation, act_limit)
        self.q1 = RNNQFunction(observation_space, action_space, rnn_size, rnn_len, mlp_sizes, activation)
        self.q2 = RNNQFunction(observation_space, action_space, rnn_size, rnn_len, mlp_sizes, activation)


if __name__ == "__main__":
    pass<|MERGE_RESOLUTION|>--- conflicted
+++ resolved
@@ -202,7 +202,6 @@
     assert num_rnn_layers >= 1
     hidden_size = rnn_size
 
-<<<<<<< HEAD
     gru = nn.GRU(input_size=input_size,
                  hidden_size=hidden_size,
                  num_layers=num_rnn_layers,
@@ -210,9 +209,6 @@
                  batch_first=True,
                  dropout=0,
                  bidirectional=False)
-=======
-    gru = nn.GRU(input_size=input_size, hidden_size=hidden_size, num_layers=num_rnn_layers, bias=True, batch_first=False, dropout=0, bidirectional=False)
->>>>>>> 84592ec2
     return gru
 
 
