import os
import platform
import sys
from setuptools import find_packages, setup
from pathlib import Path
from shutil import copy2
from zipfile import ZipFile
import urllib.request
import urllib.error
import socket

if sys.version_info < (3, 7):
    sys.exit('Sorry, Python < 3.7 is not supported. We use dataclasses that have been introduced in 3.7.')


RESOURCES_URL = "https://github.com/trackmania-rl/tmrl/releases/download/v0.4.2/resources.zip"


def url_retrieve(url: str, outfile: Path, overwrite: bool = False):
    """
    Adapted from https://www.scivision.dev/python-switch-urlretrieve-requests-timeout/
    """
    outfile = Path(outfile).expanduser().resolve()
    if outfile.is_dir():
        raise ValueError("Please specify full filepath, including filename")
    if overwrite or not outfile.is_file():
        outfile.parent.mkdir(parents=True, exist_ok=True)
        try:
            urllib.request.urlretrieve(url, str(outfile))
        except (socket.gaierror, urllib.error.URLError) as err:
            raise ConnectionError(f"could not download {url} due to {err}")


# destination folder:
HOME_FOLDER = Path.home()
TMRL_FOLDER = HOME_FOLDER / "TmrlData"

# download relevant items IF THE tmrl FOLDER DOESN'T EXIST:
if not TMRL_FOLDER.exists():
    CHECKPOINTS_FOLDER = TMRL_FOLDER / "checkpoints"
    DATASET_FOLDER = TMRL_FOLDER / "dataset"
    REWARD_FOLDER = TMRL_FOLDER / "reward"
    WEIGHTS_FOLDER = TMRL_FOLDER / "weights"
    CONFIG_FOLDER = TMRL_FOLDER / "config"
    CHECKPOINTS_FOLDER.mkdir(parents=True, exist_ok=True)
    DATASET_FOLDER.mkdir(parents=True, exist_ok=True)
    REWARD_FOLDER.mkdir(parents=True, exist_ok=True)
    WEIGHTS_FOLDER.mkdir(parents=True, exist_ok=True)
    CONFIG_FOLDER.mkdir(parents=True, exist_ok=True)

    # download resources:
    RESOURCES_TARGET = TMRL_FOLDER / "resources.zip"
    url_retrieve(RESOURCES_URL, RESOURCES_TARGET)

    # unzip downloaded resources:
    with ZipFile(RESOURCES_TARGET, 'r') as zip_ref:
        zip_ref.extractall(TMRL_FOLDER)

    # delete zip file:
    RESOURCES_TARGET.unlink()

    # copy relevant files:
    RESOURCES_FOLDER = TMRL_FOLDER / "resources"
    copy2(RESOURCES_FOLDER / "config.json", CONFIG_FOLDER)
    copy2(RESOURCES_FOLDER / "reward.pkl", REWARD_FOLDER)
    copy2(RESOURCES_FOLDER / "SAC_4_LIDAR_pretrained.tmod", WEIGHTS_FOLDER)
    copy2(RESOURCES_FOLDER / "SAC_4_imgs_pretrained.tmod", WEIGHTS_FOLDER)

    # on Windows, look for OpenPlanet:
    if platform.system() == "Windows":
        OPENPLANET_FOLDER = HOME_FOLDER / "OpenplanetNext"

        if OPENPLANET_FOLDER.exists():
            # copy the OpenPlanet script:
            try:
                # remove old script if found
                OP_SCRIPTS_FOLDER = OPENPLANET_FOLDER / 'Scripts'
                if OP_SCRIPTS_FOLDER.exists():
                    to_remove = [OP_SCRIPTS_FOLDER / 'Plugin_GrabData_0_1.as',
                                 OP_SCRIPTS_FOLDER / 'Plugin_GrabData_0_1.as.sig',
                                 OP_SCRIPTS_FOLDER / 'Plugin_GrabData_0_2.as',
                                 OP_SCRIPTS_FOLDER / 'Plugin_GrabData_0_2.as.sig']
                    for old_file in to_remove:
                        if old_file.exists():
                            old_file.unlink()
                # copy new plugin
                OP_PLUGINS_FOLDER = OPENPLANET_FOLDER / 'Plugins'
                OP_PLUGINS_FOLDER.mkdir(parents=True, exist_ok=True)
                TM20_PLUGIN = RESOURCES_FOLDER / 'Plugins' / 'TMRL_GrabData.op'
                copy2(TM20_PLUGIN, OP_PLUGINS_FOLDER)
            except Exception as e:
                print(
                    f"An exception was caught when trying to copy the OpenPlanet plugin automatically. \
                    Please copy the plugin manually for TrackMania 2020 support. The caught exception was: {str(e)}.")
        else:
            # warn the user that OpenPlanet couldn't be found:
            print(f"The OpenPlanet folder was not found at {OPENPLANET_FOLDER}. \
            Please copy the OpenPlanet script and signature manually for TrackMania 2020 support.")


install_req = [
    'numpy',
<<<<<<< HEAD
    'torch>=2.0.0',
=======
    'torch>=2.0',
>>>>>>> ec2f6ea5
    'pandas',
    'gymnasium',
    'rtgym>=0.13',
    'pyyaml',
    'wandb',
    'requests',
    'opencv-python',
    'pyautogui',
    'pyinstrument',
    'tlspyo>=0.2.5',
<<<<<<< HEAD
    'chardet'  # requests dependency
=======
>>>>>>> ec2f6ea5
]

# Dependencies for the TrackMania pipeline
if platform.system() == "Windows":
    install_req.append('pywin32>=303')
    install_req.append('vgamepad')
elif platform.system() == "Linux":
    install_req.append('mss')
    install_req.append('vgamepad>=0.1.0')

# The directory containing this file
HERE = os.path.abspath(os.path.dirname(__file__))

# The text of the README file
with open(os.path.join(HERE, "README.md")) as fid:
    README = fid.read()

setup(
    name='tmrl',
<<<<<<< HEAD
    version='0.5.3',
=======
    version='0.6.0',
>>>>>>> ec2f6ea5
    description='Network-based framework for real-time robot learning',
    long_description=README,
    long_description_content_type='text/markdown',
    keywords='reinforcement learning, robot learning, trackmania, self driving, roborace',
    url='https://github.com/trackmania-rl/tmrl',
<<<<<<< HEAD
    download_url='https://github.com/trackmania-rl/tmrl/archive/refs/tags/v0.5.3.tar.gz',
=======
    download_url='https://github.com/trackmania-rl/tmrl/archive/refs/tags/v0.6.0.tar.gz',
>>>>>>> ec2f6ea5
    author='Yann Bouteiller, Edouard Geze',
    author_email='yann.bouteiller@polymtl.ca, edouard.geze@hotmail.fr',
    license='MIT',
    install_requires=install_req,
    classifiers=[
            'Development Status :: 4 - Beta',
            'Intended Audience :: Developers',
            'Intended Audience :: Education',
            'Intended Audience :: Information Technology',
            'Intended Audience :: Science/Research',
            'License :: OSI Approved :: MIT License',
            'Programming Language :: Python',
            'Topic :: Games/Entertainment',
            'Topic :: Scientific/Engineering :: Artificial Intelligence',
        ],
    include_package_data=True,
    extras_require={},
    scripts=[],
    packages=find_packages(exclude=("tests", )))<|MERGE_RESOLUTION|>--- conflicted
+++ resolved
@@ -100,11 +100,7 @@
 
 install_req = [
     'numpy',
-<<<<<<< HEAD
-    'torch>=2.0.0',
-=======
     'torch>=2.0',
->>>>>>> ec2f6ea5
     'pandas',
     'gymnasium',
     'rtgym>=0.13',
@@ -115,10 +111,7 @@
     'pyautogui',
     'pyinstrument',
     'tlspyo>=0.2.5',
-<<<<<<< HEAD
     'chardet'  # requests dependency
-=======
->>>>>>> ec2f6ea5
 ]
 
 # Dependencies for the TrackMania pipeline
@@ -138,21 +131,13 @@
 
 setup(
     name='tmrl',
-<<<<<<< HEAD
-    version='0.5.3',
-=======
     version='0.6.0',
->>>>>>> ec2f6ea5
     description='Network-based framework for real-time robot learning',
     long_description=README,
     long_description_content_type='text/markdown',
     keywords='reinforcement learning, robot learning, trackmania, self driving, roborace',
     url='https://github.com/trackmania-rl/tmrl',
-<<<<<<< HEAD
-    download_url='https://github.com/trackmania-rl/tmrl/archive/refs/tags/v0.5.3.tar.gz',
-=======
     download_url='https://github.com/trackmania-rl/tmrl/archive/refs/tags/v0.6.0.tar.gz',
->>>>>>> ec2f6ea5
     author='Yann Bouteiller, Edouard Geze',
     author_email='yann.bouteiller@polymtl.ca, edouard.geze@hotmail.fr',
     license='MIT',
